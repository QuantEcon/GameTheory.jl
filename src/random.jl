#=
Generate random NormalFormGame instances.

Authors: Daisuke Oyama, Zejin Shi
=#

#
# Random Games Generating
#
"""
    random_game([rng=GLOBAL_RNG], nums_actions)

Return a random N-player NormalFormGame instance where the
payoffs are drawn independently from the uniform distribution
on [0, 1).

# Arguments

- `rng::AbstractRNG=GLOBAL_RNG`: Random number generator used.
- `nums_actions::NTuple{N,Int}`: Tuple of the numbers of actions,
  one for each player.

# Returns

- `::NormalFormGame`: The generated random N-player NormalFormGame.
"""
function random_game(rng::AbstractRNG, nums_actions::NTuple{N,Int}) where N
    if N == 0
        throw(ArgumentError("nums_actions must be non-empty"))
    end

    players::NTuple{N,Player{N,Float64}} =
        ntuple(i -> Player(rand(rng, tuple(nums_actions[i:end]...,
                                      nums_actions[1:i-1]...))),
               N)

    return NormalFormGame(players)
end

<<<<<<< HEAD
random_game{N}(nums_actions::NTuple{N,Int}) =
=======
random_game(nums_actions::NTuple{N,Int}) where {N} = 
>>>>>>> be979a0e
    random_game(Base.GLOBAL_RNG, nums_actions)

#
# Covariance Games Generating
#
"""
    covariance_game([rng=GLOBAL_RNG], nums_actions, rho)

Return a random N-player NormalFormGame instance with N>=2 where
the payoff profiles are drawn independently from the standard
multi-normal with the covariance of any pair of payoffs equal to
`rho`, as studied in Rinott and Scarsini (2000).

# Arguments

- `rng::AbstractRNG=GLOBAL_RNG`: Random number generator used.
- `nums_actions::NTuple{N,Int}`: Tuple of the numbers of actions,
  one for each player.
- `rho::Real`: Covariance of a pair of payoff values. Must be in
  [-1/(N-1), 1], where N is the number of players.

# Returns

- `::NormalFormGame`: The generated random N-player NormalFormGame.

# References

- Y. Rinott and M. Scarsini, "On the Number of Pure Strategy
  Nash Equilibria in Random Games," Games and Economic Behavior
  (2000), 274-293.
"""
function covariance_game(rng::AbstractRNG, nums_actions::NTuple{N,Int},
                         rho::Real) where N
    if N <= 1
        throw(ArgumentError("length of nums_actions must be at least 2"))
    end

    if !(-1 / (N - 1) <= rho <= 1)
        lb = (N == 2) ? "-1" : "-1/$(N-1)"
        throw(ArgumentError("rho must be in [$lb, 1]"))
    end

    mu = zeros(N)
    Sigma = fill(rho, (N, N))
    Sigma[diagind(Sigma)] = ones(N)

    d = MVNSampler(mu, Sigma)
    x = rand(rng, d, prod(nums_actions))

    payoff_profile_array =
        reshape(transpose(x), (nums_actions..., N))

    return NormalFormGame(payoff_profile_array)
end

covariance_game(nums_actions::NTuple{N,Int}, rho::Real) where {N} =
    covariance_game(Base.GLOBAL_RNG, nums_actions, rho)<|MERGE_RESOLUTION|>--- conflicted
+++ resolved
@@ -37,11 +37,7 @@
     return NormalFormGame(players)
 end
 
-<<<<<<< HEAD
-random_game{N}(nums_actions::NTuple{N,Int}) =
-=======
 random_game(nums_actions::NTuple{N,Int}) where {N} = 
->>>>>>> be979a0e
     random_game(Base.GLOBAL_RNG, nums_actions)
 
 #
