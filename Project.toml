name = "Games"
uuid = "d5cce6e7-4428-536b-a17f-94dfa0e3a07a"
repo = "https://github.com/QuantEcon/Games.jl.git"
version = "0.1.0"

[deps]
Clp = "e2554f3b-3117-50c0-817c-e040a3ddf72d"
Combinatorics = "861a8166-3701-5b0c-9a16-15d98fcdc6aa"
LRSLib = "262c1cb6-76e2-5873-868b-19ece3183cc5"
LightGraphs = "093fc24a-ae57-5d10-9952-331d41423f4d"
LinearAlgebra = "37e2e46d-f89d-539d-b4ee-838fcccc9c8e"
MathOptInterface = "b8f27783-ece8-5eb3-8dc8-9495eed66fee"
Parameters = "d96e819e-fc66-5662-9728-84c9c7592b0a"
Polyhedra = "67491407-f73d-577b-9b50-8179a7c68029"
QuantEcon = "fcd29c91-0bd7-5a09-975d-7ac3f643a60c"
Random = "9a3f8284-a2c9-5f02-9a11-845980a1fd5c"

[compat]
<<<<<<< HEAD
Combinatorics = "1"
=======
Clp = "0.8"
>>>>>>> 56284a8e
LRSLib = "0.7.2"
LightGraphs = "1"
MathOptInterface = "0.9.6"
Parameters = "0.12"
QuantEcon = "0.16.0"
julia = "1.3"

[extras]
CDDLib = "3391f64e-dcde-5f30-b752-e11513730f60"
Combinatorics = "861a8166-3701-5b0c-9a16-15d98fcdc6aa"
DelimitedFiles = "8bb1440f-4735-579b-a4ab-409b98df4dab"
LinearAlgebra = "37e2e46d-f89d-539d-b4ee-838fcccc9c8e"
Random = "9a3f8284-a2c9-5f02-9a11-845980a1fd5c"
Test = "8dfed614-e22c-5e08-85e1-65c5234f0b40"
Unicode = "4ec0a83e-493e-50e2-b9ac-8f72acf5a8f5"

[targets]
test = ["Combinatorics", "CDDLib", "DelimitedFiles", "LinearAlgebra", "Test", "Random", "Unicode"]<|MERGE_RESOLUTION|>--- conflicted
+++ resolved
@@ -16,11 +16,8 @@
 Random = "9a3f8284-a2c9-5f02-9a11-845980a1fd5c"
 
 [compat]
-<<<<<<< HEAD
+Clp = "0.8"
 Combinatorics = "1"
-=======
-Clp = "0.8"
->>>>>>> 56284a8e
 LRSLib = "0.7.2"
 LightGraphs = "1"
 MathOptInterface = "0.9.6"
